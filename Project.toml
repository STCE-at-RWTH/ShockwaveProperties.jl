--- conflicted
+++ resolved
@@ -11,13 +11,9 @@
 UnitfulChainRules = "f31437dd-25a7-4345-875f-756556e6935d"
 
 [compat]
-<<<<<<< HEAD
-Unitful = "1.10"
-=======
 ChainRulesCore = "1"
 StaticArrays = "1"
-Unitful = "1"
->>>>>>> 094c89a9
+Unitful = "1.10"
 UnitfulChainRules = "0.1"
 julia = "1.9"
 
